<<<<<<< HEAD
# `lag_complexity`: The Cognitive Clutch for Advanced AI Agents

`lag_complexity` is a high-performance, modular, and production-grade Rust
=======
# LAG Complexity: The Cognitive Clutch for Advanced AI Agents

`lag-complexity` is a high-performance, modular, and production-grade Rust
>>>>>>> e31999e6
implementation of the Cognitive Load metric, CL(q), as defined in the
Logic-Augmented Generation (LAG) research paper.

Modern Large Language Models (LLMs) excel at many tasks but often struggle with
complex, multi-step questions, leading to "hallucination". The LAG paradigm
addresses this by introducing a "reasoning-first" pipeline that intelligently
decomposes complex questions into simpler, manageable steps.

This crate provides the core mechanism for that intelligence: the **Cognitive
Load metric**. It acts as a "cognitive clutch" for AI agents, giving them a
real-time signal to dynamically switch between fast, direct answers for simple
queries and deliberate, structured decomposition for complex ones.

## What is Cognitive Load?

The CL(q) score is a single floating-point number that quantifies a query's
intrinsic complexity. It is an aggregation of three distinct signals:

1. **Semantic Scope (**`scope`**)**: Measures the conceptual breadth of a
   query. A high scope suggests the query touches on many different topics.
2. **Reasoning Steps (**`depth`**)**: Estimates the number of latent logical
   steps required to answer the query. A high depth is a primary trigger for
   decomposition.
3. **Ambiguity (**`ambiguity`**)**: Quantifies the semantic uncertainty in a
   query. A high ambiguity score suggests the query might have multiple
   interpretations and should be clarified.

By evaluating this score, a LAG-based system can make intelligent, real-time
decisions about how to best approach a problem.

## Getting Started

### Installation

Add `lag-complexity` to your project's dependencies:

```null
cargo add lag-complexity

```

By default, the crate includes fast, lightweight heuristic-based providers and
local ONNX model support for a "batteries-included" experience. For more
advanced use cases, you can enable additional features.

### Quick Example

Here is a simple example of how to calculate the complexity score for a query
using the default, general-purpose configuration.

```null
use lag_complexity::api::{Complexity, ComplexityFn, Error};
use lag_complexity::providers::{
    // Using default, fast providers
    ApiEmbedding, // For this example, we'll use a mock or a real API provider
    DepthHeuristic,
    AmbiguityHeuristic,
};
use lag_complexity::config::ScoringConfig;
use lag_complexity::DefaultComplexity;

fn main() -> Result<(), Box<dyn std::error::Error>> {
    // In a real application, this would be loaded from a file (e.g., config.toml)
    let config = ScoringConfig::default();

    // Set up the providers for each complexity signal.
    // Here we use the fast heuristic providers for depth and ambiguity.
    // The embedding provider would typically be configured to point to an API
    // or a local model.
    let embedding_provider = ApiEmbedding::new("YOUR_API_KEY", "https://api.openai.com/v1/embeddings");
    let depth_provider = DepthHeuristic::default();
    let ambiguity_provider = AmbiguityHeuristic::default();

    // Compose the providers into the main scoring engine.
    let scorer = DefaultComplexity::new(
        &embedding_provider,
        &depth_provider,
        &ambiguity_provider,
        &config,
    );

    let simple_query = "What is the capital of France?";
    let complex_query = concat!(
        "What are the main differences between the economic policies ",
        "of the UK and Japan since the 2008 financial crisis?",
    );

    // Score the simple query
    match scorer.score(simple_query) {
        Ok(complexity) => {
            println!("--- Score for: '{}' ---", simple_query);
            println!("Total Complexity: {:.4}", complexity.total());
            println!("  - Scope:     {:.4}", complexity.scope());
            println!("  - Depth:     {:.4}", complexity.depth());
            println!("  - Ambiguity: {:.4}", complexity.ambiguity());
        }
        Err(e) => eprintln!("Error scoring simple query: {}", e),
    }

    println!("\n");

    // Score the complex query
    match scorer.score(complex_query) {
        Ok(complexity) => {
            println!("--- Score for: '{}' ---", complex_query);
            println!("Total Complexity: {:.4}", complexity.total());
            println!("  - Scope:     {:.4}", complexity.scope());
            println!("  - Depth:     {:.4}", complexity.depth());
            println!("  - Ambiguity: {:.4}", complexity.ambiguity());

            // Use the score to make a decision
            if config.is_split_recommended(complexity.total(), 0) {
                println!("\nDecision: Complexity is high. Recommend decomposition.");
            } else {
                println!("\nDecision: Complexity is low. Proceed with direct answer.");
            }
        }
        Err(e) => eprintln!("Error scoring complex query: {}", e),
    }

    Ok(())
}

```

## Features

The `lag-complexity` crate is highly modular and uses feature flags to keep the
core library lean. You can opt into additional functionality as needed:

| **Feature Flag**  | **Purpose**                                                                           | **Default** |
| ----------------- | ------------------------------------------------------------------------------------- | ----------- |
| `provider-api`    | Enables providers that call external HTTP APIs for embeddings or LLM-based estimates. | Off         |
| `provider-tch`    | Enables local transformer models via the `tch` crate (LibTorch backend).              | Off         |
| `provider-candle` | Enables local transformer models via the pure-Rust `candle` framework.                | On          |
| `onnx`            | Enables ONNX Runtime for lightweight classifier models.                               | On          |
| `rayon`           | Enables parallel execution for batch scoring and concurrent provider calls.           | On          |
| `python`          | Builds Python bindings for the crate.                                                 | Off         |
| `wasm`            | Builds a WebAssembly module for browser/JS environments.                              | Off         |
| `cli`             | Builds the `lagc` command-line interface binary.                                      | On          |

## Demonstrations

To see the crate in action and get an intuitive feel for the complexity metric,
check out our live demonstrations:

- **Interactive Complexity Meter (WASM)**: [Coming soon!] - Type any
  question and see its cognitive load scores update in real-time, right in your
  browser!
- **Jupyter Notebook Walkthroughs**: [Coming soon!] - Explore
  detailed, narrative examples showcasing how `lag-complexity` enables smarter,
  safer agent behaviour.

## Contributing

This project adheres to the
[Rust Code of Conduct](https://www.rust-lang.org/policies/code-of-conduct).

## Licence

lag-complexity is distributed under the terms of the ISC licence. See
[LICENSE](LICENSE) for details.<|MERGE_RESOLUTION|>--- conflicted
+++ resolved
@@ -1,12 +1,6 @@
-<<<<<<< HEAD
-# `lag_complexity`: The Cognitive Clutch for Advanced AI Agents
-
-`lag_complexity` is a high-performance, modular, and production-grade Rust
-=======
 # LAG Complexity: The Cognitive Clutch for Advanced AI Agents
 
 `lag-complexity` is a high-performance, modular, and production-grade Rust
->>>>>>> e31999e6
 implementation of the Cognitive Load metric, CL(q), as defined in the
 Logic-Augmented Generation (LAG) research paper.
 
